--- conflicted
+++ resolved
@@ -60,13 +60,8 @@
     # maximum analysis time
     'analysis-time': None,
     # password for decrypting documents like MS Office and PDFs
-<<<<<<< HEAD
-    'office-files-password': None,
-    # This password will be used to decrypt archives (zip, 7z, rar etc.). Default password ist "1234".
-=======
     'document-password': None,
     # This password will be used to decrypt archives (zip, 7z, rar etc.). Default password is "infected".
->>>>>>> d724d838
     'archive-password': None,
     # Will start the sample with the given command-line argument. Currently only available for Windows analyzers.
     'command-line-argument': None,
@@ -974,13 +969,8 @@
             help="Enable Internet Simulation. No Internet Access is granted.")
     add_bool_param(params, "--cache", dest="param-report-cache",
             help="Check cache for a report before analyzing the sample.")
-<<<<<<< HEAD
-    params.add_argument("--document-password", dest="param-office-files-password", metavar="PASSWORD",
-            help="Password for decrypting MS Office and PDF documents.")
-=======
     params.add_argument("--document-password", dest="param-document-password", metavar="PASSWORD",
             help="Password for decrypting documents like MS Office and PDFs")
->>>>>>> d724d838
     params.add_argument("--archive-password", dest="param-archive-password", metavar="PASSWORD",
             help="This password will be used to decrypt archives (zip, 7z, rar etc.). Default password is 'infected'.")
     params.add_argument("--command-line-argument", dest="param-command-line-argument", metavar="TEXT",
